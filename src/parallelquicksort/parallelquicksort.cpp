--- conflicted
+++ resolved
@@ -354,11 +354,7 @@
         // 部分ソートが小さくなりすぎるとシリアル実行のほうが効率が良くなるため
         // 部分ソートの要素数が閾値以上の時だけ再帰させる
         // かつ、現在の再帰の深さが物理コア数以下のときだけ再帰させる
-<<<<<<< HEAD
-        if (num >= THRESHOLD && reci <= CPPTHREADRECMAX) {
-=======
         if (num >= THRESHOLD && reci <= STDTHREADRECMAX) {
->>>>>>> a5596c7d
             // 交点まで左右から入れ替えして交点を探す
             auto const middle = std::partition(first + 1, last, [first](auto n) { return n < *first; });
 
@@ -701,13 +697,8 @@
         ofs << "配列の要素数,std::sort,クイックソート,std::thread,TBB,concurrency::parallel_sort,concurrency::parallel_buffered_sort,tbb::parallel_sort,std::sort (MSVC内蔵のParallelism TS),std::sort (Parallel STLのParallelism TS)\n";
 #elif defined(_MSC_VER)
         ofs << "配列の要素数,std::sort,クイックソート,std::thread,TBB,OpenMP,concurrency::parallel_sort,concurrency::parallel_buffered_sort,tbb::parallel_sort,std::sort (MSVC内蔵のParallelism TS),std::sort (Parallel STLのParallelism TS)\n";
-<<<<<<< HEAD
-#elif
-        ofs << u8"配列の要素数,std::sort,クイックソート,std::thread,OpenMP,TBB,__gnu_parallel::sort,tbb::parallel_sort,std::sort (Parallelism TS),std::sort (Parallel STLのParallelism TS)\n";
-=======
 #else
         ofs << u8R"(配列の要素数,std::sort,クイックソート,std::thread,OpenMP,TBB,__gnu_parallel::sort,tbb::parallel_sort,std::sort (Parallelism TS),std::sort (Parallel STLのParallelism TS))" << '\n';
->>>>>>> a5596c7d
 #endif
         
         auto issuccess = true;
