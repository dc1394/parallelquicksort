--- conflicted
+++ resolved
@@ -9,14 +9,7 @@
 #include <array>                    // for std::array
 #include <chrono>                   // for std::chrono
 #include <cstdint>                  // for std::int32_t
-<<<<<<< HEAD
 #include <cstdio>					// for std::fclose, std::fopen, std::fread, std::rewind
-#if defined(_MSC_VER) && !defined(__INTEL_COMPILER)
-	#include <execution>			// for std::execution
-#endif
-=======
-#include <cstdio>                   // for std::fclose, std::fopen, std::fread, std::rewind
->>>>>>> 18ef5192
 #include <fstream>                  // for std::ofstream
 #include <iostream>                 // for std::cerr, std::cout, std::endl
 #include <iterator>                 // for std::distance
@@ -90,11 +83,7 @@
         並列化されたソート関数のパフォーマンスをチェックする
         \param checktype パフォーマンスをチェックする際の対象配列の種類
         \param ofs 出力用のファイルストリーム
-<<<<<<< HEAD
-		\return 成功したかどうか
-=======
-        \param 成功したかどうか
->>>>>>> 18ef5192
+		\param 成功したかどうか
     */
     bool check_performance(Checktype checktype, std::ofstream & ofs);
 
@@ -527,15 +516,10 @@
 #endif
                 vecar[6] = elapsed_time(checktype, [](auto & vec) { tbb::parallel_sort(vec); }, n, ofs);
 
-<<<<<<< HEAD
-#if defined(_MSC_VER) && !defined(__INTEL_COMPILER)
-				vecar[7] = elapsed_time(checktype, [](auto & vec) { std::sort(std::execution::par, vec.begin(), vec.end()); }, n, ofs);
-=======
 #ifdef _MSC_VER
-                vecar[7] = elapsed_time(checktype, [](auto & vec) { std::sort(pstl::execution::par, vec.begin(), vec.end()); }, n, ofs);
+				vecar[7] = elapsed_time(checktype, [](auto & vec) { std::sort(pstl::execution::par, vec.begin(), vec.end()); }, n, ofs);
 #else
                 vecar[7] = elapsed_time(checktype, [](auto & vec) { std::sort(std::execution::par, vec.begin(), vec.end()); }, n, ofs);
->>>>>>> 18ef5192
 #endif
                 vecar[8] = elapsed_time(checktype, [](auto & vec) { std::sort(pstl::execution::par, vec.begin(), vec.end()); }, n, ofs);
 
